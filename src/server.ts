--- conflicted
+++ resolved
@@ -31,10 +31,7 @@
     constructor() {
         this.app = express();
         this.port = parseInt(process.env.API_PORT || '3000');
-<<<<<<< HEAD
-=======
         this.host = process.env.API_HOST || 'localhost';
->>>>>>> 0a9d60c0
 
         this.setupMiddleware();
         this.initializeServices();
@@ -180,13 +177,8 @@
                     'LTC/BTC',
                 ]);
 
-<<<<<<< HEAD
-            this.app.listen(this.port, () => {
-                serverLogger.info(`🚀 Server running http://localhost:${this.port}`);
-=======
             this.app.listen(this.port, this.host, () => {
                 serverLogger.info(`🚀 Server running ${this.host}:${this.port}`);
->>>>>>> 0a9d60c0
             });
         } catch (error) {
             serverLogger.error({
