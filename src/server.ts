--- conflicted
+++ resolved
@@ -10,13 +10,10 @@
 import { ExchangeConfig as ExchangeConfigType, ArbitrageConfig } from './types';
 import { ExchangeManager } from './services/exchanges/ExchangeManager';
 import { TriangularBybitService } from './services/TriangularBybitService';
-<<<<<<< HEAD
-=======
 import { ExchangeConfig } from './config/exchange';
 import { SlippageConfig } from './config/slippage';
 import { ProfitConfig } from './config/profit';
 import { TriangularConfig } from './types/triangular';
->>>>>>> e30e332a
 
 config();
 
@@ -48,25 +45,6 @@
     }
 
     private initializeServices(): void {
-<<<<<<< HEAD
-        const exchangeConfigs: ExchangeConfig[] = [
-            { name: 'binance', sandbox: false },
-            { name: 'coinbase', sandbox: false },
-            { name: 'kraken', sandbox: false },
-            { name: 'okx', sandbox: false },
-            { name: 'bybit', sandbox: false },
-        ];
-
-        const exchanges = process.env.ENABLED_EXCHANGES
-            ? process.env.ENABLED_EXCHANGES.split(',')
-            : [];
-
-        const arbitrageConfig: ArbitrageConfig = {
-            minProfitPercent: Number(process.env.MIN_PROFIT_PERCENT),
-            maxInvestment: Number(process.env.MAX_INVESTMENT),
-            enabledExchanges: exchanges,
-            symbols: ['BTC/USDT', 'ETH/USDT', 'ADA/USDT']
-=======
         const exchangeConfigs: ExchangeConfigType[] = ExchangeConfig.exchanges;
 
         const crossConfig: ArbitrageConfig = {
@@ -74,7 +52,6 @@
             maxInvestment: ProfitConfig.maxInvestment,
             minConfidence: ProfitConfig.minConfidence,
             slippageByLiquidity: SlippageConfig.crossExchange.byLiquidity,
->>>>>>> e30e332a
         };
 
         const triangularConfig: TriangularConfig = {
@@ -84,13 +61,8 @@
         }
 
         this.exchangeManager = new ExchangeManager(exchangeConfigs);
-<<<<<<< HEAD
-        this.arbitrageService = new ArbitrageService(arbitrageConfig);
-        this.triangularService = new TriangularBybitService();
-=======
         this.arbitrageService = new ArbitrageService(crossConfig);
         this.triangularService = new TriangularBybitService(triangularConfig);
->>>>>>> e30e332a
         this.wsService = new WebSocketService(Number(process.env.WEBSOCKET_PORT));
     }
 
